env:
  global:
    - CC_TEST_REPORTER_ID=b84d24d87a44d1bc041abe37a4e8c4bae44e5691b136ec6a37df73b3bf6b8ca4
language: node_js
node_js:
  - "lts/*"
services:
  - docker
before_install:
  - cd ./docker/
  - docker-compose up -d
  - cd ../
before_script:
<<<<<<< HEAD
  - npm run setup
  - npm run build
=======
  - npm install
>>>>>>> 7e7dbd36
  - curl -L https://codeclimate.com/downloads/test-reporter/test-reporter-latest-linux-amd64 > ./cc-test-reporter
  - chmod +x ./cc-test-reporter
  - ./cc-test-reporter before-build
script:
  - npm run test-integration
after_script:
  - cd ./docker/
  - docker-compose logs -t celery rabbitmq redis
  - cd ../
  - ./cc-test-reporter after-build --exit-code $TRAVIS_TEST_RESULT
before_deploy:
  - npm pack
  - npm run typedoc
deploy:
<<<<<<< HEAD
  - provider: npm
    skip-cleanup: true
    email: $NPM_EMAIL
    api_key: $NPM_API_KEY
    on:
      branch: master
      tags: true
=======
>>>>>>> 7e7dbd36
  - provider: pages
    skip-cleanup: true
    github-token: $GITHUB_TOKEN
    keep-history: true
    on:
<<<<<<< HEAD
      branch: develop
=======
      branch: master
>>>>>>> 7e7dbd36
    local-dir: docs<|MERGE_RESOLUTION|>--- conflicted
+++ resolved
@@ -11,12 +11,7 @@
   - docker-compose up -d
   - cd ../
 before_script:
-<<<<<<< HEAD
-  - npm run setup
-  - npm run build
-=======
   - npm install
->>>>>>> 7e7dbd36
   - curl -L https://codeclimate.com/downloads/test-reporter/test-reporter-latest-linux-amd64 > ./cc-test-reporter
   - chmod +x ./cc-test-reporter
   - ./cc-test-reporter before-build
@@ -31,24 +26,10 @@
   - npm pack
   - npm run typedoc
 deploy:
-<<<<<<< HEAD
-  - provider: npm
-    skip-cleanup: true
-    email: $NPM_EMAIL
-    api_key: $NPM_API_KEY
-    on:
-      branch: master
-      tags: true
-=======
->>>>>>> 7e7dbd36
   - provider: pages
     skip-cleanup: true
     github-token: $GITHUB_TOKEN
     keep-history: true
     on:
-<<<<<<< HEAD
-      branch: develop
-=======
       branch: master
->>>>>>> 7e7dbd36
     local-dir: docs