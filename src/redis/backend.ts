// BSD 3-Clause License
//
// Copyright (c) 2018, IBM Corporation
// All rights reserved.
//
// Redistribution and use in source and binary forms, with or without
// modification, are permitted provided that the following conditions are met:
//
// * Redistributions of source code must retain the above copyright notice, this
//   list of conditions and the following disclaimer.
//
// * Redistributions in binary form must reproduce the above copyright notice,
//   this list of conditions and the following disclaimer in the documentation
//   and/or other materials provided with the distribution.
//
// * Neither the name of the copyright holder nor the names of its
//   contributors may be used to endorse or promote products derived from
//   this software without specific prior written permission.
//
// THIS SOFTWARE IS PROVIDED BY THE COPYRIGHT HOLDERS AND CONTRIBUTORS "AS IS"
// AND ANY EXPRESS OR IMPLIED WARRANTIES, INCLUDING, BUT NOT LIMITED TO, THE
// IMPLIED WARRANTIES OF MERCHANTABILITY AND FITNESS FOR A PARTICULAR PURPOSE
// ARE DISCLAIMED. IN NO EVENT SHALL THE COPYRIGHT HOLDER OR CONTRIBUTORS BE
// LIABLE FOR ANY DIRECT, INDIRECT, INCIDENTAL, SPECIAL, EXEMPLARY, OR
// CONSEQUENTIAL DAMAGES (INCLUDING, BUT NOT LIMITED TO, PROCUREMENT OF
// SUBSTITUTE GOODS OR SERVICES; LOSS OF USE, DATA, OR PROFITS; OR BUSINESS
// INTERRUPTION) HOWEVER CAUSED AND ON ANY THEORY OF LIABILITY, WHETHER IN
// CONTRACT, STRICT LIABILITY, OR TORT (INCLUDING NEGLIGENCE OR OTHERWISE)
// ARISING IN ANY WAY OUT OF THE USE OF THIS SOFTWARE, EVEN IF ADVISED OF THE
// POSSIBILITY OF SUCH DAMAGE.

import { DEFAULT_REDIS_OPTIONS, RedisOptions } from "./options";

import { PromiseMap, ResourcePool } from "../containers";
import { ResultMessage, Status } from "../messages";
import { GetOptions, ResultBackend } from "../result_backend";
import { createTimeoutPromise, isNullOrUndefined } from "../utility";

import * as IoRedis from "ioredis";

/**
 * Redis in-memory database result backend.
 * Uses connection pooling with one connection per active subscriber.
 */
export class RedisBackend implements ResultBackend {
    private static readonly TIMEOUT: number = 86400000;
    private static readonly UUID_REGEX: RegExp = // tslint:disable:max-line-length
        /^celery-task-meta-([A-Fa-f\d]{8}-[A-Fa-f\d]{4}-[A-Fa-f\d]{4}-[A-Fa-f\d]{4}-[A-Fa-f\d]{12})$/;
    private static readonly UUID_INDEX: number = 1;

    private readonly options: RedisOptions;
    private readonly pool: ResourcePool<IoRedis.Redis>;
    private readonly results: PromiseMap<string, string> =
        new PromiseMap<string, string>(RedisBackend.TIMEOUT);
    private readonly subscriber: Promise<IoRedis.Redis>;

    /**
     * @param options The options to construct new clients with. If undefined,
     *                will use the default options from Redis.Options
     * @returns A RedisBackend with an empty connection pool.
     */
    public constructor(options?: RedisOptions) {
        this.options = (() => {
            if (isNullOrUndefined(options)) {
                return DEFAULT_REDIS_OPTIONS;
            }

            return options;
        })();

        this.pool = new ResourcePool<IoRedis.Redis>(
            () => this.options.createClient({ keyPrefix: "celery-task-meta-" }),
            async (connection) => {
                const response = await connection.quit();
                connection.disconnect();

                return response;
            },
            2,
        );

        this.subscriber = this.pool.get()
            .then(async (subscriber) => {
                await subscriber.psubscribe("celery-task-meta-*");
                subscriber.on(
                    "pmessage",
                    (_, channel, message) => this.onMessage(channel, message)
                );

                return subscriber;
            });
    }

    /**
     * Sets and publishes a value with the same key as the message's task ID.
     * Implemented with a MULTI SETEX PUBLISH EXEC pipeline.
     *
     * @param message The result to push onto the backend.
     * @returns A Promise that resolves to the response of the Redis server
     *          after the message has been set and published.
     */
    public async put<T>(message: ResultMessage<T>): Promise<string> {
        const key = message.task_id;
        const toPut = JSON.stringify(message);

        return this.pool.use(async (client): Promise<string> => client.multi()
            .setex(key, RedisBackend.TIMEOUT / 1000, toPut)
            .publish(key, toPut)
            .exec()
        );
<<<<<<< HEAD
=======
    }

    public async getTaskState<T>(taskId: string): Promise<ResultMessage<T>> {
        const redisKey = taskId;
        return this.pool.use (async (client) =>
            client.get(redisKey)
                .then((value) => JSON.parse(value))
        );
>>>>>>> 7e7dbd36
    }

    /**
     * Uses two connections to SUBSCRIBE to the correct key ID, then try GET.
     * If GET returns a successful result,
     * immediately UNSUBSCRIBE, parse the message, and fulfill the Promise.
     * Otherwise, wait until a successful result is received on the subscribed
     * connection and resolve to the parsed result.
     *
     * @param taskId The UUID of the task whose result is to be fetched.
     * @param timeout The time to wait before rejecting the Promise. If
     *                undefined, no timeout will be set.
     * @returns A Promise that resolves to the result received from Redis.
     */
    public async get<T>({
        taskId,
        timeout
    }: GetOptions): Promise<ResultMessage<T>> {
        const listen = async (): Promise<ResultMessage<T>> => {
            const raw = await this.results.get(taskId);

            return JSON.parse(raw);
        };

        if (this.results.has(taskId)) {
            return listen();
        }

        return this.pool.use(async (client) => {
            const response = (async () => {
                const raw = await client.get(taskId);

                if (isNullOrUndefined(raw)) {
                    return listen();
                }

                const parsed: ResultMessage<T> = JSON.parse(raw);

                if (parsed.status !== Status.Success) {
                    return listen();
                }

                return parsed;
            })();

            return createTimeoutPromise(response, timeout);
        });
    }

    /**
     * Uses DELETE. If a result is in flight (not yet published and set), must
     * be called again after the result has been set for it to be removed from
     * Redis.
     *
     * @param taskId The UUID of the task whose result is to be deleted from
     *               Redis.
     * @returns A Promise that resolves to the DELETE response.
     */
    public async delete(taskId: string): Promise<string> {
        return this.pool.use(async (client): Promise<string> => {
            this.results.delete(taskId);

            return client.del(taskId);
        });
    }

    /**
     * Gently terminates the connection with Redis using QUIT. Same as #end.
     *
     * @returns A Promise that resolves to the QUIT response from Redis.
     *
     * @see #end
     */
    public async disconnect(): Promise<void> {
        await this.end();
    }

    /**
     * Gently terminates the connection with Redis using QUIT.
     *
     * @returns A Promise that resolves to the QUIT response from Redis.
     */
    public async end(): Promise<void> {
        const subscriber = await this.subscriber;
        await subscriber.punsubscribe("celery-task-meta-*");
        this.pool.return(subscriber);

        await this.pool.destroyAll();
    }

    /**
     * @returns A lossy representation of Redis connection options.
     */
    public uri(): string {
        return this.options.createUri();
    }

    /**
     * @param channel The channel that this message was published to.
     * @param message The payload  of the PUBLISH command.
     *
     * @throws Error If a message is received by the subscription that isn't
     *               a prefixed UUID.
     */
    private onMessage(channel: string, message: string): void {
        const maybeId = channel.match(RedisBackend.UUID_REGEX);

        if (isNullOrUndefined(maybeId)) {
            throw new Error(`channel ${channel} is not a celery result`);
        }

        const id = maybeId[RedisBackend.UUID_INDEX];

        this.results.resolve(id, message);
    }
}<|MERGE_RESOLUTION|>--- conflicted
+++ resolved
@@ -108,8 +108,6 @@
             .publish(key, toPut)
             .exec()
         );
-<<<<<<< HEAD
-=======
     }
 
     public async getTaskState<T>(taskId: string): Promise<ResultMessage<T>> {
@@ -118,7 +116,6 @@
             client.get(redisKey)
                 .then((value) => JSON.parse(value))
         );
->>>>>>> 7e7dbd36
     }
 
     /**
